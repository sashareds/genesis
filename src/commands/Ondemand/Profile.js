--- conflicted
+++ resolved
@@ -34,11 +34,6 @@
       ignore_limiter: true,
     };
     this.nexusFetcher = new Nexus(nexusKey && nexusSecret ? nexusOptions : {});
-<<<<<<< HEAD
-=======
-
-    this.ownerOnly = true;
->>>>>>> 608e878e
   }
 
   /**
